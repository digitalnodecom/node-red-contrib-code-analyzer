# Node-RED Code Analyzer

[![CI/CD Pipeline](https://github.com/your-username/node-red-contrib-code-analyzer/actions/workflows/ci.yml/badge.svg)](https://github.com/your-username/node-red-contrib-code-analyzer/actions/workflows/ci.yml)
[![Coverage Status](https://codecov.io/gh/your-username/node-red-contrib-code-analyzer/branch/main/graph/badge.svg)](https://codecov.io/gh/your-username/node-red-contrib-code-analyzer)

A comprehensive Node-RED package that provides background services to detect debugging artifacts in function nodes and monitor queue performance across Node-RED flows.

## Features

- **🔍 Static Code Analysis**: Detects debugging artifacts in function nodes
- **🧭 Flow Variable Navigation**: Click-to-find-source for flow.get() calls with IDE-like navigation
- **📊 Queue Monitoring**: Monitors delay node queues and sends alerts
- **⚡ Performance Monitoring**: Tracks CPU, memory, and event loop metrics with sustained alerting
- **🔔 Slack Integration**: Sends formatted alerts to Slack channels
- **📈 Real-time Monitoring**: Continuous background scanning
- **🎯 Configurable Detection**: Multiple detection levels and thresholds
- **🖥️ Monaco Editor Integration**: Real-time highlighting and problem markers
- **📊 Real-time Quality Dashboard**: Web-based dashboard with trends, analytics, and performance metrics

## Detection Levels

The analyzer provides 3 levels of detection strictness:

### Level 1: Critical Issues
Detects only the most critical debugging artifacts:
- **Top-level return statements**: `return;` statements at the function's top level (not inside blocks)

### Level 2: Standard Issues
Includes Level 1 plus:
- **console.log() statements**: Console logging debugging statements
- **debugger statements**: JavaScript debugger breakpoints
- **node.warn() statements**: Debugging output using Node-RED's warning system
- **TODO/FIXME comments**: Development reminders with colon syntax (`TODO:`, `FIXME:`)
- **unused variables**: Variables declared but never referenced in the code

### Level 3: Comprehensive Issues
Includes Level 2 plus:
- **Hardcoded test values**: Common test patterns like `= "test"`, `= "debug"`, `= "temp"`, `= 123`
- **Multiple empty lines**: 2 or more consecutive empty lines

## Unused Variables Detection

The analyzer includes intelligent unused variable detection that identifies variables declared but never referenced in your code. This feature helps keep your Node-RED functions clean and performant by flagging potential dead code.

### Features

- **Smart exemptions**: Automatically excludes Node-RED globals (`msg`, `node`, `context`, `flow`, `global`, `env`, `RED`)
- **Intentional ignoring**: Variables prefixed with underscore (`_unused`) are ignored
- **Function parameters**: Function parameters are never flagged as unused
- **Function declarations**: Function declarations are excluded (may be for external use)
- **Precise highlighting**: Only highlights the variable name, not the entire declaration line

### Examples

```javascript
// ❌ Will be flagged as unused
let unusedVariable = "some value";
let data = fetchData();

// ✅ Will NOT be flagged (Node-RED globals)
let msg = {}; 
let node = RED.nodes.getNode(this);

// ✅ Will NOT be flagged (underscore prefix)
let _temp = "intentionally unused";
 
// ✅ Will NOT be flagged (function parameters)
function processData(input, options) {
    return input.value; // 'options' is not flagged
}

// Usage example that avoids unused variable warnings
let data = fetchData();
let result = processData(data);
node.send({payload: result});
```

### Multiple Variable Declarations

When multiple variables are declared on one line, only the unused ones are highlighted:

```javascript
let used = 1, unused = 2, alsoUsed = 3;
console.log(used, alsoUsed); 
// Only 'unused' will be flagged and highlighted
```

## Flow Variable Navigation

The analyzer provides IDE-like navigation for flow variables, allowing you to instantly jump from `flow.get()` calls to their corresponding `flow.set()` definitions within the same flow.

### 🎯 Click-to-Find-Source

Navigate from any `flow.get()` call to its definition:

1. **Ctrl+Click** (or **Cmd+Click** on Mac) on any variable name in `flow.get('variableName')` calls
2. **Instantly navigate** to the corresponding `flow.set('variableName', value)` location
3. **Automatic highlighting** of the target line with temporary visual feedback

```javascript
// Click on 'userData' in this line:
let user = flow.get('userData');

// Automatically navigates to:
flow.set('userData', { name: 'John', id: 123 });
```

### 🎨 Multiple Location Selector

When multiple `flow.set()` calls exist for the same variable, a beautiful dropdown selector appears:

- **Elegant modal interface** with hover effects and smooth animations
- **Clear location information**: Node name, line number, and node ID preview
- **Multiple interaction options**: Click selection, Escape to cancel, or click outside
- **Smart navigation**: Opens target node editor and highlights exact line

### ✨ Smart Features

- **Flow-scoped search**: Only searches within the current flow for better organization
- **Real-time AST parsing**: Accurately detects flow variables using JavaScript AST analysis
- **Graceful error handling**: User-friendly messages when definitions aren't found
- **Non-intrusive**: Only appears when analyzer node is present in the flow

### 🔧 Setup Requirements

- **Code Analyzer node** must be deployed in the same flow as your function nodes
- **Automatic scanning** runs in the background (configurable interval)
- **No manual setup** required - works immediately after deployment

### 💡 Usage Tips

- **Group related flows**: Keep `flow.set()` and `flow.get()` calls in the same flow for best navigation
- **Descriptive node names**: Use clear function node names for better navigation experience
- **Recent scanning**: The analyzer scans automatically, but you can trigger manual scans by sending messages to the analyzer node

### 🎯 Keyboard Shortcuts

- **Ctrl+Click** / **Cmd+Click**: Navigate to flow variable source
- **Ctrl+F12** / **Cmd+F12**: Alternative keyboard shortcut (place cursor on flow.get() call)
- **Escape**: Cancel multi-location selector

<<<<<<< HEAD
## Real-time Quality Dashboard

The analyzer includes a comprehensive web-based dashboard that provides real-time insights into code quality trends, technical debt accumulation, and system performance metrics.

### 🚀 Dashboard Features

- **Live Quality Metrics**: Real-time overall quality score with letter grades (A+ to F)
- **Technical Debt Tracking**: Visual representation of code quality degradation over time
- **Flow-by-Flow Analysis**: Detailed breakdown of quality metrics for each Node-RED flow
- **Most Problematic Nodes**: Identify the function nodes requiring immediate attention
- **Performance Monitoring**: CPU, memory, and event loop lag visualization
- **Historical Trends**: 24-hour and 7-day trend analysis with smart change detection
- **Alert Management**: Real-time display of system alerts and threshold violations

### 📈 Quality Scoring System

The dashboard uses a sophisticated scoring algorithm that considers:

- **Issue Severity**: Critical issues (return statements, debugger) heavily penalized
- **Code Complexity**: Cyclomatic complexity, nesting depth, and function length
- **Technical Debt Ratio**: Issues per node across your entire Node-RED instance
- **Trend Analysis**: Quality improvement or degradation over time

### 🎯 Dashboard Sections

1. **Overview Cards**: At-a-glance system health with quality score, technical debt, flow count, and complexity
2. **Quality Trends Chart**: Time-series visualization of quality score changes
3. **Performance Metrics**: Real-time system performance with CPU and memory usage
4. **Flow Quality Breakdown**: Per-flow analysis with health percentages and issue counts
5. **Problematic Nodes**: Ranked list of nodes requiring immediate attention
6. **Recent Alerts**: System alerts and performance threshold violations

### 🔧 Dashboard Access

Access the dashboard through:

1. **Node Configuration**: Click "Open Real-time Code Quality Dashboard" in the Code Analyzer node settings
2. **Direct URL**: Navigate to `/code-analyzer/dashboard` in your Node-RED instance
3. **Auto-refresh**: Dashboard automatically updates every 5 minutes with latest data

### ⚡ Performance Impact

The dashboard is designed for minimal performance impact:

- **Efficient Database**: SQLite storage with automatic data pruning
- **Smart Caching**: API endpoints cache expensive calculations
- **Background Processing**: Quality calculations run during normal scan cycles
- **Configurable Retention**: Adjustable data retention (1-30 days)
=======
## Variable Value Tooltips

The analyzer provides intelligent hover tooltips that display the actual runtime values of flow and environment variables directly in your code editor, similar to modern IDEs like VS Code.

### 🔍 Real-time Value Inspection

Simply hover over any `flow.get()` or `env.get()` call to see its current value:

```javascript
// Hover over these to see their values:
let userData = flow.get('userProfile');    // Shows: Flow variable: userProfile
let apiKey = env.get('api_secret');        // Shows: Env variable: api_secret
```

### 📊 Smart Object Display

The tooltips intelligently format different data types:

- **Strings**: `"user@example.com"`
- **Numbers**: `42`
- **Booleans**: `true`
- **Objects**: 📦 **Object{5}** with property previews and expandable JSON
- **Arrays**: 🔢 **Array[1467]** with item previews and expandable JSON

### 🗂️ Rich Object Inspection

For complex objects and arrays, tooltips provide:

- **Structure overview**: Quick preview of object properties and array items
- **Type indicators**: Visual emoji indicators (📦 for objects, 🔢 for arrays)
- **Smart truncation**: Shows first few items/properties with counts
- **Expandable JSON**: Click "📋 View Full JSON" to see complete formatted data
- **Performance optimized**: Handles large objects gracefully with intelligent truncation

### 💡 Context-Aware Access

- **Flow variables**: Retrieved from the current flow's context
- **Environment variables**: Retrieved from flow-level environment configuration
- **Current values**: Shows actual runtime values, not configuration defaults
- **Flow-scoped**: Only shows variables accessible within the current flow

### ✨ Example Tooltip Display

```
Flow variable: global-mappings

📦 Object{5} - Click to expand in console

brands: 🔢 Array[1]
blacklist_brands: 🔢 Array[0]
colors: 🔢 Array[5]
countries: 🔢 Array[3]
materials: 🔢 Array[1]
version: 📦 Object{3}

📋 View Full JSON
{
  "brands": [...],
  "colors": [...],
  // ... complete JSON structure
}
```

### 🔧 Setup Requirements

- **Code Analyzer node** must be deployed in the same flow
- **Automatic operation**: No configuration needed, works immediately
- **Monaco editor**: Integrates with Node-RED's built-in code editor
>>>>>>> daa2f3da

## Ignore Directives

Sometimes you need to intentionally use debugging code or patterns that the analyzer would normally flag. You can use comment-based ignore directives to exclude specific lines or regions from analysis:

### Region Ignoring
```javascript
// @nr-analyzer-ignore-start
return; // This will be ignored
node.warn("This debug statement is intentional");
const test = "test"; // This hardcoded value is ignored
// @nr-analyzer-ignore-end
```

### Single Line Ignoring
```javascript
return; // @nr-analyzer-ignore-line
node.warn("debug"); // This line will be flagged
```

### Next Line Ignoring
```javascript
// @nr-analyzer-ignore-next
return; // This line will be ignored
node.warn("debug"); // This line will be flagged
```

### Supported Directive Formats
- `@nr-analyzer-ignore-*` (required spelling)
- Case insensitive: `@NR-ANALYZER-IGNORE-START` works the same
- Flexible spacing: `// @nr-analyzer-ignore-start` and `//   @nr-analyzer-ignore-start` both work

### What Gets Ignored
All detection levels respect ignore directives:
- **Level 1**: Top-level return statements
- **Level 2**: console.log(), debugger statements, node.warn() calls, TODO/FIXME comments, and unused variables
- **Level 3**: Hardcoded values and excessive empty lines

## Performance Monitoring

The performance monitoring feature continuously tracks your Node-RED instance's system metrics and provides intelligent alerting based on sustained threshold violations. Unlike traditional monitoring that alerts on momentary spikes, this system only triggers alerts when metrics remain above thresholds for a configured duration (e.g., CPU above 75% for 5+ minutes), preventing false alarms from temporary load spikes. All metrics are stored in a local SQLite database with automatic data retention management, and alerts include average values over the sustained period rather than instantaneous readings for more accurate performance insights.

### Performance Monitoring Configuration

| Field | Description | Recommended Value |
|-------|-------------|------------------|
| **Performance Monitoring** | Enable/disable system performance tracking | `Enabled` for production systems |
| **Performance Check Interval** | How often to collect metrics (seconds) | `10-30 seconds` |
| **CPU Threshold** | CPU usage percentage that triggers alerts | `70-80%` |
| **Memory Threshold** | Memory usage percentage that triggers alerts | `75-85%` |
| **Event Loop Lag Threshold** | Event loop delay in milliseconds | `10-50ms` |
| **Sustained Alert Duration** | Time metrics must exceed thresholds before alerting | `300 seconds (5 minutes)` |
| **Alert Cooldown** | Wait time between repeated alerts for same issue | `1800 seconds (30 minutes)` |
| **Database Retention** | Days to keep performance metrics in database | `7 days` |

### How It Works

1. **Continuous Monitoring**: Collects CPU, memory, and event loop metrics at regular intervals
2. **Sustained Analysis**: Only alerts when metrics exceed thresholds for the configured duration
3. **Smart Alerting**: Prevents notification spam with configurable cooldown periods
4. **Data Storage**: Uses SQLite database for historical data and trend analysis
5. **Automatic Cleanup**: Prunes old data based on retention settings

## Installation

```bash
npm install node-red-contrib-code-analyzer
```

## Usage

1. Add the "Code Analyzer" node to your Node-RED flow
2. Configure the detection settings in the node properties
3. Deploy the flow to start monitoring
4. **Flow Variable Navigation**: Ctrl+Click on any `flow.get('variableName')` call to navigate to its `flow.set()` definition

## Development

### Prerequisites

- Node.js 16.x or higher
- npm 7.x or higher

### Installation

```bash
git clone https://github.com/your-username/node-red-contrib-code-analyzer.git
cd node-red-contrib-code-analyzer
npm install
```

### Running Tests

```bash
# Run all tests
npm test

# Run tests in watch mode
npm run test:watch

# Run tests with coverage
npm run test:coverage

# Run linter
npm run lint
```

### Test Structure

Our test suite follows the **AAA pattern** (Arrange, Act, Assert) and includes:

- **Unit Tests**: Test individual components in isolation
- **Integration Tests**: Test end-to-end functionality
- **Edge Cases**: Handle malformed inputs and error conditions
- **Performance Tests**: Ensure scalability with large codebases

### Test Coverage

We maintain **80%+ test coverage** across all modules:

- `lib/detector.js` - Core detection logic
- `lib/slack-notifier.js` - Notification system
- `nodes/analyzer.js` - Node-RED integration

### Continuous Integration

GitHub Actions automatically runs:

- ✅ **Multi-Node Testing**: Tests on Node.js 16, 18, and 20
- 🔍 **Code Quality**: ESLint and formatting checks
- 🛡️ **Security Audit**: Vulnerability scanning
- 📊 **Coverage Reports**: Automatic coverage reporting
- 🚀 **Build Validation**: Ensures deployability

### Contributing

1. Fork the repository
2. Create a feature branch (`git checkout -b feature/amazing-feature`)
3. Make your changes
4. Add tests for your changes
5. Ensure all tests pass (`npm test`)
6. Commit your changes (`git commit -m 'Add amazing feature'`)
7. Push to the branch (`git push origin feature/amazing-feature`)
8. Open a Pull Request

### Pull Request Requirements

- ✅ All tests must pass
- 📊 Coverage must remain above 80%
- 🔍 Code must pass linting
- 🛡️ No high-severity security vulnerabilities
- 📝 Include relevant tests for new features

## Configuration

### Detection Levels

- **Level 1**: Critical issues (top-level returns)
- **Level 2**: Important issues (console.log, debugger, node.warn, TODO comments, unused variables)
- **Level 3**: Minor issues (hardcoded values, formatting)

### Code Analysis

- **Detection Levels**: Choose between 3 levels of strictness
- **Scan Interval**: Configurable automatic scanning frequency
- **Auto Start**: Automatically begin scanning on deployment
- **Monaco Integration**: Real-time editor highlighting and markers
- **Flow Variable Navigation**: Click-to-find-source for flow variables with multi-location selector

### Queue Monitoring

- **Scan Interval**: Fixed at 3 seconds for optimal performance
- **Message Frequency**: Configurable notification throttling
- **Queue Selection**: Monitor all queues or specific selections
- **Threshold Settings**: Customizable queue length alerts

### Performance Monitoring

- **Sustained Alerting**: Only alerts on prolonged threshold violations
- **SQLite Storage**: Local database for metrics history and trends
- **Configurable Thresholds**: Set CPU, memory, and event loop limits
- **Automatic Cleanup**: Intelligent data retention management

### Slack Integration

Configure your Slack webhook URL to receive formatted alerts:

```javascript
{
  "slackWebhookUrl": "https://hooks.slack.com/services/YOUR/WEBHOOK/URL"
}
```

## License

ISC License - see the [LICENSE](LICENSE) file for details.

## Support

- 📖 [Documentation](https://github.com/your-username/node-red-contrib-code-analyzer/wiki)
- 🐛 [Issue Tracker](https://github.com/your-username/node-red-contrib-code-analyzer/issues)
- 💬 [Discussions](https://github.com/your-username/node-red-contrib-code-analyzer/discussions)<|MERGE_RESOLUTION|>--- conflicted
+++ resolved
@@ -139,7 +139,6 @@
 - **Ctrl+F12** / **Cmd+F12**: Alternative keyboard shortcut (place cursor on flow.get() call)
 - **Escape**: Cancel multi-location selector
 
-<<<<<<< HEAD
 ## Real-time Quality Dashboard
 
 The analyzer includes a comprehensive web-based dashboard that provides real-time insights into code quality trends, technical debt accumulation, and system performance metrics.
@@ -188,7 +187,7 @@
 - **Smart Caching**: API endpoints cache expensive calculations
 - **Background Processing**: Quality calculations run during normal scan cycles
 - **Configurable Retention**: Adjustable data retention (1-30 days)
-=======
+
 ## Variable Value Tooltips
 
 The analyzer provides intelligent hover tooltips that display the actual runtime values of flow and environment variables directly in your code editor, similar to modern IDEs like VS Code.
@@ -257,7 +256,7 @@
 - **Code Analyzer node** must be deployed in the same flow
 - **Automatic operation**: No configuration needed, works immediately
 - **Monaco editor**: Integrates with Node-RED's built-in code editor
->>>>>>> daa2f3da
+
 
 ## Ignore Directives
 
